--- conflicted
+++ resolved
@@ -1,13 +1,8 @@
 import sbt._
 
 object Dependencies {
-<<<<<<< HEAD
-  val scalatest              = "org.scalatest"              %% "scalatest"                 % "3.1.0"
-  val discipline             = "org.typelevel"              %% "discipline-scalatest"      % "1.0.1"
-=======
   val scalatest              = "org.scalatest"              %% "scalatest"                 % "3.1.1"
   val discipline             = "org.typelevel"              %% "discipline-scalatest"      % "1.0.0-RC1"
->>>>>>> d4e54f92
   val `scalacheck-shapeless` = "com.github.alexarchambault" %% "scalacheck-shapeless_1.14" % "1.2.3"
   val `kind-projector`       = "org.typelevel"               % "kind-projector"            % "0.10.3"
 
