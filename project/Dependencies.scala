--- conflicted
+++ resolved
@@ -2,13 +2,8 @@
 
 object Dependencies {
   val scalatest              = "org.scalatest"              %% "scalatest"                 % "3.2.19"
-<<<<<<< HEAD
-  val discipline             = "org.typelevel"              %% "discipline-scalatest"      % "2.2.0"
-  val `kind-projector`       = "org.typelevel"               % "kind-projector"            % "0.13.2"
-=======
   val discipline             = "org.typelevel"              %% "discipline-scalatest"      % "2.3.0"
   val `kind-projector`       = "org.typelevel"               % "kind-projector"            % "0.13.3"
->>>>>>> 1d095a0d
 
   object Cats {
     private val version       = "2.13.0"
