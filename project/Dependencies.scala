--- conflicted
+++ resolved
@@ -1,13 +1,8 @@
 import sbt._
 
 object Dependencies {
-<<<<<<< HEAD
-  val scalatest              = "org.scalatest"              %% "scalatest"                 % "3.2.3"
-  val discipline             = "org.typelevel"              %% "discipline-scalatest"      % "2.1.4"
-=======
   val scalatest              = "org.scalatest"              %% "scalatest"                 % "3.2.9"
   val discipline             = "org.typelevel"              %% "discipline-scalatest"      % "2.1.0"
->>>>>>> e6973525
   val `scalacheck-shapeless` = "com.github.alexarchambault" %% "scalacheck-shapeless_1.14" % "1.2.5"
   val `kind-projector`       = "org.typelevel"               % "kind-projector"            % "0.11.2"
 
